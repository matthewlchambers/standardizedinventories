# globals.py (stewi)
# !/usr/bin/env python3
# coding=utf-8
"""
Supporting variables and functions used in stewi
"""

import json
import logging as log
import os
import time
import urllib
import copy
from datetime import datetime
from pathlib import Path

import pandas as pd
import yaml

from esupy.processed_data_mgmt import Paths, FileMeta,\
    load_preprocessed_output, remove_extra_files,\
    write_df_to_file, write_metadata_to_file,\
    download_from_remote
from esupy.dqi import get_weighted_average
from esupy.util import get_git_hash
import stewi.exceptions


MODULEPATH = Path(__file__).resolve().parent
DATA_PATH = MODULEPATH / 'data'

log.basicConfig(level=log.INFO, format='%(levelname)s %(message)s')
<<<<<<< HEAD
STEWI_VERSION = '1.1.0'
=======
STEWI_VERSION = '1.0.6'
>>>>>>> 70158b16

# Conversion factors
USton_kg = 907.18474
lb_kg = 0.4535924
MMBtu_MJ = 1055.056
MWh_MJ = 3600
g_kg = 0.001

# Common declaration of write format for package data products
WRITE_FORMAT = "parquet"

paths = Paths()
paths.local_path = paths.local_path / 'stewi'
# TODO: rename `paths` to `path_data` and other `DATA_PATH` vars to `path_data_local`
# paths = paths.local / 'stewi'

# global variable to replace stored inventory files when saving
REPLACE_FILES = False

GIT_HASH = get_git_hash()

source_metadata = {
    'SourceType': 'Static File',  # Other types are "Web service"
    'SourceFileName': 'NA',
    'SourceURL': 'NA',
    'SourceVersion': 'NA',
    'SourceAcquisitionTime': 'NA',
    'StEWI_Version': STEWI_VERSION,
    }

inventory_single_compartments = {"NEI": "air",
                                 "RCRAInfo": "waste",
                                 "GHGRP": "air",
                                 "DMR": "water"}


def set_stewi_meta(file_name, stewiformat=''):
    """Create a class of esupy FileMeta with stewiformat assigned as category."""
    stewi_meta = FileMeta()
    stewi_meta.name_data = file_name
    stewi_meta.category = stewiformat
    stewi_meta.tool = "StEWI"
    stewi_meta.tool_version = STEWI_VERSION
    stewi_meta.ext = WRITE_FORMAT
    stewi_meta.git_hash = GIT_HASH
    stewi_meta.date_created = datetime.now().strftime('%d-%b-%Y')
    return stewi_meta


def config(config_path=MODULEPATH, file='config.yaml'):
    """Read and return stewi configuration file."""
    configfile = None
    path = config_path.joinpath(file)
    with open(path, mode='r') as f:
        configfile = yaml.load(f, Loader=yaml.FullLoader)
    return configfile


def url_is_alive(url):
    """Check that a given URL is reachable.

    :param url: A URL
    :rtype: bool
    """
    request = urllib.request.Request(url)
    request.get_method = lambda: 'HEAD'
    try:
        urllib.request.urlopen(request)
        return True
    except urllib.request.HTTPError:
        return False
    except urllib.error.URLError:
        return False


def download_table(filepath: Path, url: str, get_time=False):
    """Download file at url to Path if it does not exist."""
    if not filepath.exists():
        if url.lower().endswith('zip'):
            import zipfile, requests, io
            table_request = requests.get(url).content
            zip_file = zipfile.ZipFile(io.BytesIO(table_request))
            zip_file.extractall(filepath)
        elif 'xls' in url.lower() or url.lower().endswith('excel'):
            import shutil
            try:
                with urllib.request.urlopen(url) as response, open(filepath, 'wb') as out_file:
                    shutil.copyfileobj(response, out_file)
            except urllib.error.HTTPError:
                log.warning(f'Error downloading {url}')
        elif 'json' in url.lower():
            pd.read_json(url).to_csv(filepath, index=False)
        if get_time:
            try:
                retrieval_time = filepath.stat().st_ctime
            except OSError:
                retrieval_time = time.time()
            return time.ctime(retrieval_time)
    elif get_time:
        return time.ctime(filepath.stat().st_ctime)


def import_table(path_or_reference, get_time=False):
    """Read and return time of csv from url or Path."""
    try:
        df = pd.read_csv(path_or_reference, low_memory=False)
    except urllib.error.URLError as exception:
        log.warning(exception.reason)
        log.info('retrying url...')
        time.sleep(3)
        df = pd.read_csv(path_or_reference, low_memory=False)
    if get_time and isinstance(path_or_reference, Path):
        retrieval_time = path_or_reference.stat().st_ctime
        return df, time.ctime(retrieval_time)
    elif get_time:
        retrieval_time = time.time()
        return df, time.ctime(retrieval_time)
    return df


def aggregate(df, grouping_vars=None):
    """Aggregate a 'FlowAmount' in a dataframe based on the passed grouping_vars
    and generating a weighted average for data quality fields.

    :param df: dataframe to aggregate
    :param grouping_vars: list of df column headers on which to groupby
    :return: aggregated dataframe with weighted average data reliability score
    """
    if grouping_vars is None:
        grouping_vars = [x for x in df.columns if x not in ['FlowAmount', 'DataReliability']]
    df_agg = df.groupby(grouping_vars).agg({'FlowAmount': ['sum']})
    df_agg['DataReliability'] = get_weighted_average(
        df, 'DataReliability', 'FlowAmount', grouping_vars)
    df_agg = df_agg.reset_index()
    df_agg.columns = df_agg.columns.droplevel(level=1)
    # drop those rows where flow amount is negative, zero, or NaN
    df_agg = df_agg[df_agg['FlowAmount'] > 0]
    df_agg = df_agg[df_agg['FlowAmount'].notna()]
    return df_agg


def unit_convert(df, coln1, coln2, unit, conversion_factor, coln3):
    """Convert values in coln3 if coln2 == unit, based on the conversion
    factor, and assigns to coln1.
    """
    df.loc[df[coln2] == unit, coln1] = conversion_factor * df[coln3]
    return df


def write_metadata(file_name, metadata_dict, category='',
                   datatype="inventory", parameters=None):
    """Write JSON metadata specific to inventory to local directory.

    :param file_name: str, in the form of inventory_year
    :param metadata_dict: dictionary of metadata to save
    :param category: str of a stewi format type e.g. 'flowbyfacility'
        or source category e.g. 'TRI Data Files'
    :param datatype: 'inventory' when saving StEWI output files, 'source'
        when downloading and processing source data, 'validation' for saving
        validation metadata
    :param parameters: list of parameters (str) to add to metadata
    """
    if (datatype == "inventory") or (datatype == "source"):
        meta = set_stewi_meta(file_name, stewiformat=category)
        if datatype == 'inventory':
            meta.tool_meta = {"parameters": parameters,
                              "sources": metadata_dict}
        else:
            meta.tool_meta = metadata_dict
        write_metadata_to_file(paths, meta)
    elif datatype == "validation":
        file = (paths.local_path / 'validation' /
                f'{file_name}_validationset_metadata.json')
        with file.open('w') as fi:
            fi.write(json.dumps(metadata_dict, indent=4))


def compile_source_metadata(sourcefile, config, year):
    """Compile metadata related to the source data downloaded to generate inventory.

    :param sourcefile: str or list of source file names
    :param config:
    :param year:
    :returns dictionary in the format of source_metadata
    """
    metadata = dict(source_metadata)
    if isinstance(sourcefile, list):
        filename = sourcefile[0]
    else:
        filename = sourcefile
    data_retrieval_time = time.ctime(os.path.getmtime(filename))
    if data_retrieval_time is not None:
        metadata['SourceAcquisitionTime'] = data_retrieval_time
    metadata['SourceFileName'] = sourcefile
    metadata['SourceURL'] = config['url']
    if year in config:
        metadata['SourceVersion'] = config[year]['file_version']
    else:
        import re
        pattern = 'V[0-9]'
        version = re.search(pattern, filename, flags=re.IGNORECASE)
        if version is not None:
            metadata['SourceVersion'] = version.group(0)
    return metadata


def remove_line_breaks(df, headers_only=True):
    df.columns = df.columns.str.replace('\r|\n', ' ', regex=True)
    if not headers_only:
        df = df.replace('\r\n', ' ').replace('\n', ' ')
    return df


def add_missing_fields(df, inventory_acronym, f, maintain_columns=False):
    """Add all fields and formats for stewi inventory file.

    :param df: dataframe of inventory data
    :param inventory_acronym: str of inventory e.g. 'NEI'
    :param f: object of class StewiFormat
    :param maintain_columns: bool, if True do not delete any existing columns,
        useful for inventories or inventory formats that may have custom fields
    :return: dataframe of inventory containing all relevant columns
    """
    # Rename for legacy datasets
    if 'ReliabilityScore' in df:
        df = df.rename(columns={'ReliabilityScore': 'DataReliability'})
    # Add in units and compartment if not present
    if 'Unit' in f.fields() and 'Unit' not in df:
        df['Unit'] = 'kg'
    if 'Compartment' in f.fields() and 'Compartment' not in df:
        try:
            compartment = inventory_single_compartments[inventory_acronym]
        except KeyError:
            log.warning('no compartment found in inventory')
            compartment = ''
        df['Compartment'] = compartment
    for field in f.fields():
        if field not in df:
            df[field] = None
    # Resort
    col_list = f.fields()
    if maintain_columns:
        col_list = col_list + [c for c in df if c not in f.fields()]
    df = df[col_list].reset_index(drop=True)
    return df


def store_inventory(df, file_name, f, replace_files=REPLACE_FILES):
    """Store inventory to local directory based on inventory format.

    :param df: dataframe of processed inventory to save
    :param file_name: str of inventory_year e.g. 'TRI_2016'
    :param f: object of class StewiFormat
    :param replace_files: bool, True will use esupy function to delete existing
        files of the same name
    """
    meta = set_stewi_meta(file_name, str(f))
    try:
        log.info(f'saving {meta.name_data} to {paths.local_path / meta.category}')
        write_df_to_file(df, paths, meta)
        if replace_files:
            remove_extra_files(meta, paths)
    except OSError:
        log.error('Failed to save inventory')


def read_inventory(inventory_acronym, year, f, download_if_missing=False):
    """Return the inventory from local directory. If not found, generate it.

    :param inventory_acronym: like 'TRI'
    :param year: year as number like 2010
    :param f: object of class StewiFormat
    :param download_if_missing: bool, if True will attempt to load from
        remote server prior to generating if file not found locally
    :return: dataframe of stored inventory; if not present returns None
    """
    file_name = inventory_acronym + '_' + str(year)
    meta = set_stewi_meta(file_name, str(f))
    inventory = load_preprocessed_output(meta, paths)
    method_path = paths.local_path / meta.category
    if inventory is None:
        log.info(f'{meta.name_data} not found in {method_path}')
        if download_if_missing:
            meta.tool = meta.tool.lower() # lower case for remote access
            download_from_remote(meta, paths)
            # download metadata file
            metadata_meta = copy.copy(meta)
            metadata_meta.category = ''
            metadata_meta.ext = 'json'
            download_from_remote(metadata_meta, paths)
        else:
            log.info('requested inventory does not exist in local directory, '
                     'it will be generated...')
            generate_inventory(inventory_acronym, year)
        inventory = load_preprocessed_output(meta, paths)
        if inventory is None:
            log.error('error generating inventory')
    if inventory is not None:
        log.info(f'loaded {meta.name_data} from {method_path}')
        # ensure dtypes
        fields = f.field_types()
        fields = {key: value for key, value in fields.items()
                  if key in list(inventory)}
        inventory = inventory.astype(fields)
    return inventory


def generate_inventory(inventory_acronym, year):
    """Generate inventory data by running the appropriate modules.

    :param inventory_acronym: like 'TRI'
    :param year: year as number like 2010
    """
    if inventory_acronym not in config()['databases']:
        raise stewi.exceptions.InventoryNotAvailableError(
            message=f'"{inventory_acronym}" is not an available inventory')
    year = str(year)
    if inventory_acronym == 'DMR':
        import stewi.DMR as DMR
        DMR.main(Option= 'A', Year = [year])
        DMR.main(Option= 'B', Year = [year])
    elif inventory_acronym == 'eGRID':
        import stewi.egrid as eGRID
        eGRID.main(Option = 'A', Year = [year])
        eGRID.main(Option = 'B', Year = [year])
    elif inventory_acronym == 'GHGRP':
        import stewi.GHGRP as GHGRP
        GHGRP.main(Option = 'A', Year = [year])
        GHGRP.main(Option = 'B', Year = [year])
    elif inventory_acronym == 'NEI':
        import stewi.NEI as NEI
        NEI.main(Option = 'A', Year = [year])
    elif inventory_acronym == 'RCRAInfo':
        import stewi.RCRAInfo as RCRAInfo
        RCRAInfo.main(Option = 'A', Year = [year],
                      Tables = ['BR_REPORTING', 'HD_LU_WASTE_CODE'])
        RCRAInfo.main(Option = 'B', Year = [year],
                      Tables = ['BR_REPORTING'])
        RCRAInfo.main(Option = 'C', Year = [year])
    elif inventory_acronym == 'TRI':
        import stewi.TRI as TRI
        TRI.main(Option = 'A', Year = [year], Files = ['1a', '3a'])
        TRI.main(Option = 'C', Year = [year], Files = ['1a', '3a'])


def get_reliability_table_for_source(source):
    """Retrieve the reliability table within stewi."""
    dq_file = 'DQ_Reliability_Scores_Table3-3fromERGreport.csv'
    df = (pd.read_csv(DATA_PATH.joinpath(dq_file),
                      usecols=['Source', 'Code', 'DQI Reliability Score'])
            .query('Source == @source')
            .reset_index(drop=True)
            .drop(columns='Source'))
    return df


def assign_secondary_context(df, year, *args):
    """
    Wrapper for esupy.context_secondary.main(), which flexibly assigns
    urban/rural (pass 'urb' as positional arg) and/or release height ('rh')
    secondary compartments. Also choose whether to concatenate primary +
    secondary compartments by passing 'concat'.
    :param df: pd.DataFrame
    :param year: int, data year
    :param args: str, flag(s) for compartment assignment + skip_concat option
    """
    from esupy import context_secondary as e_c_s
    parameters = []
    df = e_c_s.main(df, year, *args)  # if e_c_s.has_geo_pkgs == False, returns unaltered df
    if 'cmpt_urb' in df.columns:  # rename before storage w/ facilities
        df = df.rename(columns={'cmpt_urb': 'UrbanRural'})
        parameters.append('urban_rural')
    if 'cmpt_rh' in df.columns:
        parameters.append('release_height')
    if 'concat' in args:
        df = concat_compartment(df)
    return df, parameters


def concat_compartment(df):
    """
    Concatenate primary & secondary compartment cols sequentially. If both
    'urb' and 'rh' are passed, return Compartment w/ order 'primary/urb/rh'.
    :param df: pd.DataFrame, including compartment cols
    """
    if 'UrbanRural' in df:
        df['Compartment'] = df['Compartment'] + '/' + df['UrbanRural']
    if 'cmpt_rh' in df:
        df['Compartment'] = df['Compartment'] + '/' + df['cmpt_rh']
    df['Compartment'] = df['Compartment'].str.replace('/unspecified','')
    return df<|MERGE_RESOLUTION|>--- conflicted
+++ resolved
@@ -30,11 +30,7 @@
 DATA_PATH = MODULEPATH / 'data'
 
 log.basicConfig(level=log.INFO, format='%(levelname)s %(message)s')
-<<<<<<< HEAD
-STEWI_VERSION = '1.1.0'
-=======
 STEWI_VERSION = '1.0.6'
->>>>>>> 70158b16
 
 # Conversion factors
 USton_kg = 907.18474
