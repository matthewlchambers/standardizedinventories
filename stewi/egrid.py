--- conflicted
+++ resolved
@@ -1,233 +1,212 @@
-#Data source:
-#url = 'https://www.epa.gov/sites/production/files/2018-02/egrid2016_all_files_since_1996.zip'
-
-import pandas as pd
-from stewi import globals #@author: Wes
-import os
-import numpy as np
-import sys
-from stewi.globals import write_metadata
-
-# Set the year
-eGRIDyear = '2016'
-
-year_last2 = eGRIDyear[2:]
-output_dir = globals.output_dir
-data_dir = globals.data_dir
-
-#filepath
-eGRIDfilepath = '../eGRID/'
-egrid_file_begin = {"2014":"eGRID2014", "2016":"egrid2016"}
-egrid_file_version = {"2014":"_v2","2016":""}
-
-#filename for 2014
-eGRIDfile = eGRIDfilepath + egrid_file_begin[eGRIDyear] + '_Data' + egrid_file_version[eGRIDyear] + '.xlsx'
-pltsheetname = 'PLNT'+ year_last2
-untsheetname = 'UNT' + year_last2
-
-# Import list of fields from egrid that are desired for LCI
-def imp_fields(fields_txt):
-    egrid_req_fields_df = pd.read_csv(fields_txt, header=None)
-    egrid_req_fields = list(egrid_req_fields_df[0])
-    return egrid_req_fields
-
-egrid_required_fields = (imp_fields(data_dir+'egrid_required_fields.txt')) #@author: Wes
-
-# Import egrid file
-egrid = pd.read_excel(eGRIDfile, sheet_name=pltsheetname, skipinitialspace = True)
-#drop first row which are column name abbreviations
-egrid = egrid.drop([0])
-
-#use_cols not working so drop them after import
-#get list of columns not in the required fields and drop them
-colstodrop = list(set(list(egrid.columns)) - set(egrid_required_fields))
-egrid2 = egrid.drop(colstodrop,axis=1)
-egrid2.columns
-
-
-def unit_convert(value,factor):
-    new_val = value*factor;
-    return new_val;
-
-
-#Reliability Scores for EGRID
-    
-unit_egrid_required_fields = (imp_fields(data_dir+'egrid_unit_level_required_fields.txt')) #@author: Wes
-
-unit_egrid = pd.read_excel(eGRIDfile, sheet_name=untsheetname, skipinitialspace = True)
-#drop first row which are column name abbreviations
-unit_egrid = unit_egrid.drop([0])
-
-#use_cols not working so drop them after import
-#get list of columns not in the required fields and drop them
-colstodrop = list(set(list(unit_egrid.columns)) - set(unit_egrid_required_fields))
-unit_egrid2 = unit_egrid.drop(colstodrop,axis=1)
-rel_scores = pd.read_csv(data_dir+'eGRID_unit_level_reliability_scores.csv')
-
-
-
-
-unit_egrid2 = unit_egrid2.merge(rel_scores, left_on =['Unit unadjusted annual heat input source'], right_on =['Source'], how = 'left')
-unit_egrid2 = unit_egrid2.rename(columns= {'ReliabilityScore':'ReliabilityScore_heat'})
-del unit_egrid2['Source']
-
-unit_egrid2 = unit_egrid2.merge(rel_scores, left_on =['Unit unadjusted annual NOx emissions source'], right_on =['Source'], how = 'left')
-unit_egrid2 = unit_egrid2.rename(columns= {'ReliabilityScore':'ReliabilityScore_NOx'})
-del unit_egrid2['Source']
-
-unit_egrid2 = unit_egrid2.merge(rel_scores, left_on =['Unit unadjusted annual SO2 emissions source'], right_on =['Source'], how = 'left')
-unit_egrid2 = unit_egrid2.rename(columns= {'ReliabilityScore':'ReliabilityScore_SO2'})
-del unit_egrid2['Source']
-
-unit_egrid2 = unit_egrid2.merge(rel_scores, left_on =['Unit unadjusted annual CO2 emissions source'], right_on =['Source'], how = 'left')
-unit_egrid2 = unit_egrid2.rename(columns= {'ReliabilityScore':'ReliabilityScore_CO2'})
-del unit_egrid2['Source']
-
-#unit_egrid2 = unit_egrid2.replace({0:None})
-
-emissions = ['Heat','Nitrogen oxides','Sulfur oxide','Carbon dioxide']
-
-
-cols = ['ReliabilityScore_heat','ReliabilityScore_NOx','ReliabilityScore_SO2','ReliabilityScore_CO2']
-flow = ['Unit unadjusted annual heat input (MMBtu)','Unit unadjusted annual NOx emissions (tons)','Unit unadjusted annual SO2 emissions (tons)','Unit unadjusted annual CO2 emissions (tons)']
-unit_egrid2[cols] = np.multiply(unit_egrid2[cols],unit_egrid2[flow])
-
-unit_egrid3 = unit_egrid2.groupby(['DOE/EIA ORIS plant or facility code'])['ReliabilityScore_heat','ReliabilityScore_NOx','ReliabilityScore_SO2','ReliabilityScore_CO2'].sum()
-unit_egrid4 = unit_egrid2.groupby(['DOE/EIA ORIS plant or facility code'])['Unit unadjusted annual heat input (MMBtu)','Unit unadjusted annual NOx emissions (tons)','Unit unadjusted annual SO2 emissions (tons)','Unit unadjusted annual CO2 emissions (tons)'].sum()
-
-
-unit_egrid3 = unit_egrid3.reset_index()
-unit_egrid4 = unit_egrid4.reset_index()
-
-unit_egrid5 = unit_egrid3.merge(unit_egrid4, left_on = ['DOE/EIA ORIS plant or facility code'],right_on = ['DOE/EIA ORIS plant or facility code'], how = 'inner')
-
-unit_egrid5[cols] = np.divide(unit_egrid5[cols],unit_egrid5[flow])
-
-unit_egrid5[emissions] = unit_egrid5[cols]
-
-unit_egrid5['FacilityID'] = unit_egrid5['DOE/EIA ORIS plant or facility code']
-
-unit_egrid6 = pd.melt(unit_egrid5, id_vars=['FacilityID'], value_vars=emissions, var_name='FlowName', value_name='ReliabilityScore') 
-
-
-
-#Creation of the facility file
-#Need to change column names manually
-def createfacilityfile(): 
-    facility=egrid2[['Plant name','Plant operator name','DOE/EIA ORIS plant or facility code',
-                     'Plant state abbreviation','eGRID subregion acronym','Plant county name',
-                     'Plant latitude', 'Plant longitude','Plant primary fuel',
-                     'Plant primary coal/oil/gas/ other fossil fuel category','NERC region acronym',
-                     'Plant coal generation percent (resource mix)',
-                     'Plant oil generation percent (resource mix)',
-                     'Plant gas generation percent (resource mix)',
-                     'Plant nuclear generation percent (resource mix)',
-                     'Plant  hydro generation percent (resource mix)',
-                     'Plant biomass generation percent (resource mix)',
-                     'Plant wind generation percent (resource mix)',
-                     'Plant solar generation percent (resource mix)',
-                     'Plant geothermal generation percent (resource mix)',
-                     'Plant other fossil generation percent (resource mix)',
-                     'Plant other unknown / purchased fuel generation percent (resource mix)']]
-    facility.rename(columns={'Plant name':'FacilityName','DOE/EIA ORIS plant or facility code':'FacilityID','Plant state abbreviation':'State'},inplace=True)
-    return facility
-
-#Use this line for printing the column headers. Already done.
-#names = egrid.columns.values
-#print(names)
-
-
-
-
-
-
-
-
-#Need to change column names manually
-def createflowbyfacility():
-    flow = egrid2[['DOE/EIA ORIS plant or facility code','Plant total annual heat input (MMBtu)','Plant annual net generation (MWh)', 'Plant annual NOx emissions (tons)','Plant annual SO2 emissions (tons)','Plant annual CO2 emissions (tons)','Plant annual CH4 emissions (lbs)','Plant annual N2O emissions (lbs)','CHP plant useful thermal output (MMBtu)']]
-    flow.rename(columns={'DOE/EIA ORIS plant or facility code':'FacilityID',
-                         'Plant total annual heat input (MMBtu)':'Heat',
-                         'Plant annual net generation (MWh)':'Electricity',
-                         'Plant annual NOx emissions (tons)':'Nitrogen oxides',
-                         'Plant annual SO2 emissions (tons)':'Sulfur dioxide',
-                         'Plant annual CO2 emissions (tons)':'Carbon dioxide',
-                         'Plant annual CH4 emissions (lbs)':'Methane',
-                         'Plant annual N2O emissions (lbs)':'Nitrous oxide',
-                         'CHP plant useful thermal output (MMBtu)':'Steam'},inplace=True)
-<<<<<<< HEAD
-    flow1 = unit_convert(flow[['Nitrogen oxides','Sulfur dioxide','Carbon dioxide']],907.1874)
-    flow1_1 = unit_convert(flow[['Methane','Nitrous oxide']],0.4535924)
-    flow2 = unit_convert(flow[['Heat']],1055.056)
-    flow3 = unit_convert(flow[['Electricity']],3600)
-    flow4 = flow[['FacilityID']]
-    flow4_4 = unit_convert(flow['Steam'],1055.056)
-    frames = [flow4,flow2,flow4_4,flow3,flow1,flow1_1]
-    flow5 = pd.concat(frames,axis = 1)
-    
-    flow6 = pd.melt(flow5, id_vars=['FacilityID'], value_vars=list(flow5.columns[1:]), var_name='FlowName', value_name='FlowAmount')    
-    return flow6;
-
-
-flowbyfac_1 = createflowbyfacility();
-
-#flow6.rename(columns={'DOE/EIA ORIS plant or facility code':'FacilityID', 'Plant annual NOx total output emission rate (lb/MWh)':'Plant annual NOx total output emission rate (kg/MWh)','Plant annual SO2 total output emission rate (lb/MWh)':'Plant annual SO2 total output emission rate (kg/MWh)','Plant annual CO2 total output emission rate (lb/MWh)':'Plant annual CO2 total output emission rate (kg/MWh)','Plant annual CH4 total output emission rate (lb/GWh)':'Plant annual CH4 total output emission rate (kg/GWh)','Plant annual N2O total output emission rate (lb/GWh)':'Plant annual N2O total output emission rate (kg/GWh)'},inplace=True)
-flowbyfac = flowbyfac_1.merge(unit_egrid6,left_on = ['FacilityID','FlowName'],right_on = ['FacilityID','FlowName'], how = 'inner')
-
-
-=======
-    nox_so2_co2 = unit_convert(flow[['Nitrogen oxides','Sulfur dioxide','Carbon dioxide']],907.18474)
-    ch4_n2o = unit_convert(flow[['Methane','Nitrous oxide']],0.4535924)
-    heat_steam = unit_convert(flow[['Heat','Steam']],1055.056)
-    electricity = unit_convert(flow[['Electricity']],3600)
-    facilityid = flow[['FacilityID']]
-    frames = [facilityid,nox_so2_co2,ch4_n2o,heat_steam,electricity]
-    flowbyfac_stacked = pd.concat(frames,axis = 1)
-    flowbyfac = pd.melt(flowbyfac_stacked, id_vars=['FacilityID'], value_vars=list(flowbyfac_stacked.columns[1:]),
-                        var_name='FlowName', value_name='FlowAmount')
-    return flowbyfac;
-
-
-flowbyfac = createflowbyfacility();
-
-#Merge flowbyfac with output of data reliability scores from unit sheet, merge based on FacilityID & FlowName
-
-
-flowbyfac['ReliabilityScore'] = 0;
->>>>>>> 9f17c866
-#Dropping na emissions
-flowbyfac = flowbyfac.dropna(subset=['FlowAmount'])
-flowbyfac = flowbyfac.sort_values(by = ['FacilityID'], axis=0, ascending=True, inplace=False, kind='quicksort', na_position='last')
-
-#Import flow compartments
-flow_compartments = pd.read_csv(data_dir+'eGRID_flow_compartments.csv',header=0)
-#Merge in with flowbyfacility
-flowbyfac = pd.merge(flowbyfac,flow_compartments,on='FlowName',how='left')
-#Drop original name
-flowbyfac.drop(columns='OriginalName', inplace=True)
-
-
-#os.chdir(output_dir)
-#Write flowbyfacility file to output
-flowbyfac.to_csv(output_dir + 'eGRID_'+ eGRIDyear +'.csv', index=False)
-
-facility = createfacilityfile()
-len(facility)
-facility.head()
-facility.to_csv(output_dir + '/facility/eGRID_' + eGRIDyear + '.csv', index=False)
-
-##Write flows file
-flows = flowbyfac[['FlowName','Compartment','Unit']]
-flows.drop_duplicates(inplace=True)
-flows.to_csv(output_dir + '/flow/eGRID_' + eGRIDyear + '.csv', index=False)
-
-#Write metadata
-eGRID_meta = globals.inventory_metadata
-
-#Set time manually for now
-eGRID_meta['SourceAquisitionTime'] = 'Wed May 10 10:00:01 2018'
-eGRID_meta['SourceType'] = 'Static File'
-eGRID_meta['SourceFileName'] = eGRIDfile
-eGRID_meta['SourceURL'] = url
-eGRID_meta['SourceVersion'] = egrid_file_version[eGRIDyear]
-write_metadata('eGRID',eGRIDyear, eGRID_meta)
+#Data source:
+#url = 'https://www.epa.gov/sites/production/files/2018-02/egrid2016_all_files_since_1996.zip'
+
+import pandas as pd
+from stewi import globals #@author: Wes
+import os
+import numpy as np
+import sys
+from stewi.globals import write_metadata
+
+# Set the year
+eGRIDyear = '2016'
+
+year_last2 = eGRIDyear[2:]
+output_dir = globals.output_dir
+data_dir = globals.data_dir
+
+#filepath
+eGRIDfilepath = '../eGRID/'
+egrid_file_begin = {"2014":"eGRID2014", "2016":"egrid2016"}
+egrid_file_version = {"2014":"_v2","2016":""}
+
+#filename for 2014
+eGRIDfile = eGRIDfilepath + egrid_file_begin[eGRIDyear] + '_Data' + egrid_file_version[eGRIDyear] + '.xlsx'
+pltsheetname = 'PLNT'+ year_last2
+untsheetname = 'UNT' + year_last2
+
+# Import list of fields from egrid that are desired for LCI
+def imp_fields(fields_txt):
+    egrid_req_fields_df = pd.read_csv(fields_txt, header=None)
+    egrid_req_fields = list(egrid_req_fields_df[0])
+    return egrid_req_fields
+
+egrid_required_fields = (imp_fields(data_dir+'egrid_required_fields.txt')) #@author: Wes
+
+# Import egrid file
+egrid = pd.read_excel(eGRIDfile, sheet_name=pltsheetname, skipinitialspace = True)
+#drop first row which are column name abbreviations
+egrid = egrid.drop([0])
+
+#use_cols not working so drop them after import
+#get list of columns not in the required fields and drop them
+colstodrop = list(set(list(egrid.columns)) - set(egrid_required_fields))
+egrid2 = egrid.drop(colstodrop,axis=1)
+egrid2.columns
+
+
+def unit_convert(value,factor):
+    new_val = value*factor;
+    return new_val;
+
+
+#Reliability Scores for EGRID
+    
+unit_egrid_required_fields = (imp_fields(data_dir+'egrid_unit_level_required_fields.txt')) #@author: Wes
+
+unit_egrid = pd.read_excel(eGRIDfile, sheet_name=untsheetname, skipinitialspace = True)
+#drop first row which are column name abbreviations
+unit_egrid = unit_egrid.drop([0])
+
+#use_cols not working so drop them after import
+#get list of columns not in the required fields and drop them
+colstodrop = list(set(list(unit_egrid.columns)) - set(unit_egrid_required_fields))
+unit_egrid2 = unit_egrid.drop(colstodrop,axis=1)
+rel_scores = pd.read_csv(data_dir+'eGRID_unit_level_reliability_scores.csv')
+
+
+
+
+unit_egrid2 = unit_egrid2.merge(rel_scores, left_on =['Unit unadjusted annual heat input source'], right_on =['Source'], how = 'left')
+unit_egrid2 = unit_egrid2.rename(columns= {'ReliabilityScore':'ReliabilityScore_heat'})
+del unit_egrid2['Source']
+
+unit_egrid2 = unit_egrid2.merge(rel_scores, left_on =['Unit unadjusted annual NOx emissions source'], right_on =['Source'], how = 'left')
+unit_egrid2 = unit_egrid2.rename(columns= {'ReliabilityScore':'ReliabilityScore_NOx'})
+del unit_egrid2['Source']
+
+unit_egrid2 = unit_egrid2.merge(rel_scores, left_on =['Unit unadjusted annual SO2 emissions source'], right_on =['Source'], how = 'left')
+unit_egrid2 = unit_egrid2.rename(columns= {'ReliabilityScore':'ReliabilityScore_SO2'})
+del unit_egrid2['Source']
+
+unit_egrid2 = unit_egrid2.merge(rel_scores, left_on =['Unit unadjusted annual CO2 emissions source'], right_on =['Source'], how = 'left')
+unit_egrid2 = unit_egrid2.rename(columns= {'ReliabilityScore':'ReliabilityScore_CO2'})
+del unit_egrid2['Source']
+
+#unit_egrid2 = unit_egrid2.replace({0:None})
+
+emissions = ['Heat','Nitrogen oxides','Sulfur oxide','Carbon dioxide']
+
+
+cols = ['ReliabilityScore_heat','ReliabilityScore_NOx','ReliabilityScore_SO2','ReliabilityScore_CO2']
+flow = ['Unit unadjusted annual heat input (MMBtu)','Unit unadjusted annual NOx emissions (tons)','Unit unadjusted annual SO2 emissions (tons)','Unit unadjusted annual CO2 emissions (tons)']
+unit_egrid2[cols] = np.multiply(unit_egrid2[cols],unit_egrid2[flow])
+
+unit_egrid3 = unit_egrid2.groupby(['DOE/EIA ORIS plant or facility code'])['ReliabilityScore_heat','ReliabilityScore_NOx','ReliabilityScore_SO2','ReliabilityScore_CO2'].sum()
+unit_egrid4 = unit_egrid2.groupby(['DOE/EIA ORIS plant or facility code'])['Unit unadjusted annual heat input (MMBtu)','Unit unadjusted annual NOx emissions (tons)','Unit unadjusted annual SO2 emissions (tons)','Unit unadjusted annual CO2 emissions (tons)'].sum()
+
+
+unit_egrid3 = unit_egrid3.reset_index()
+unit_egrid4 = unit_egrid4.reset_index()
+
+unit_egrid5 = unit_egrid3.merge(unit_egrid4, left_on = ['DOE/EIA ORIS plant or facility code'],right_on = ['DOE/EIA ORIS plant or facility code'], how = 'inner')
+
+unit_egrid5[cols] = np.divide(unit_egrid5[cols],unit_egrid5[flow])
+
+unit_egrid5[emissions] = unit_egrid5[cols]
+
+unit_egrid5['FacilityID'] = unit_egrid5['DOE/EIA ORIS plant or facility code']
+
+unit_egrid6 = pd.melt(unit_egrid5, id_vars=['FacilityID'], value_vars=emissions, var_name='FlowName', value_name='ReliabilityScore') 
+
+
+
+#Creation of the facility file
+#Need to change column names manually
+def createfacilityfile(): 
+    facility=egrid2[['Plant name','Plant operator name','DOE/EIA ORIS plant or facility code',
+                     'Plant state abbreviation','eGRID subregion acronym','Plant county name',
+                     'Plant latitude', 'Plant longitude','Plant primary fuel',
+                     'Plant primary coal/oil/gas/ other fossil fuel category','NERC region acronym',
+                     'Plant coal generation percent (resource mix)',
+                     'Plant oil generation percent (resource mix)',
+                     'Plant gas generation percent (resource mix)',
+                     'Plant nuclear generation percent (resource mix)',
+                     'Plant  hydro generation percent (resource mix)',
+                     'Plant biomass generation percent (resource mix)',
+                     'Plant wind generation percent (resource mix)',
+                     'Plant solar generation percent (resource mix)',
+                     'Plant geothermal generation percent (resource mix)',
+                     'Plant other fossil generation percent (resource mix)',
+                     'Plant other unknown / purchased fuel generation percent (resource mix)']]
+    facility.rename(columns={'Plant name':'FacilityName','DOE/EIA ORIS plant or facility code':'FacilityID','Plant state abbreviation':'State'},inplace=True)
+    return facility
+
+#Use this line for printing the column headers. Already done.
+#names = egrid.columns.values
+#print(names)
+
+
+
+
+
+
+
+
+#Need to change column names manually
+def createflowbyfacility():
+    flow = egrid2[['DOE/EIA ORIS plant or facility code','Plant total annual heat input (MMBtu)','Plant annual net generation (MWh)', 'Plant annual NOx emissions (tons)','Plant annual SO2 emissions (tons)','Plant annual CO2 emissions (tons)','Plant annual CH4 emissions (lbs)','Plant annual N2O emissions (lbs)','CHP plant useful thermal output (MMBtu)']]
+    flow.rename(columns={'DOE/EIA ORIS plant or facility code':'FacilityID',
+                         'Plant total annual heat input (MMBtu)':'Heat',
+                         'Plant annual net generation (MWh)':'Electricity',
+                         'Plant annual NOx emissions (tons)':'Nitrogen oxides',
+                         'Plant annual SO2 emissions (tons)':'Sulfur dioxide',
+                         'Plant annual CO2 emissions (tons)':'Carbon dioxide',
+                         'Plant annual CH4 emissions (lbs)':'Methane',
+                         'Plant annual N2O emissions (lbs)':'Nitrous oxide',
+                         'CHP plant useful thermal output (MMBtu)':'Steam'},inplace=True)
+
+    nox_so2_co2 = unit_convert(flow[['Nitrogen oxides','Sulfur dioxide','Carbon dioxide']],907.18474)
+    ch4_n2o = unit_convert(flow[['Methane','Nitrous oxide']],0.4535924)
+    heat_steam = unit_convert(flow[['Heat','Steam']],1055.056)
+    electricity = unit_convert(flow[['Electricity']],3600)
+    facilityid = flow[['FacilityID']]
+    frames = [facilityid,nox_so2_co2,ch4_n2o,heat_steam,electricity]
+    flowbyfac_stacked = pd.concat(frames,axis = 1)
+    flowbyfac = pd.melt(flowbyfac_stacked, id_vars=['FacilityID'], value_vars=list(flowbyfac_stacked.columns[1:]),
+                        var_name='FlowName', value_name='FlowAmount')
+    return flowbyfac;
+
+
+flowbyfac_1 = createflowbyfacility();
+
+#Merge flowbyfac with output of data reliability scores from unit sheet, merge based on FacilityID & FlowName
+flowbyfac = flowbyfac_1.merge(unit_egrid6,left_on = ['FacilityID','FlowName'],right_on = ['FacilityID','FlowName'], how = 'inner')
+
+
+#Dropping na emissions
+flowbyfac = flowbyfac.dropna(subset=['FlowAmount'])
+flowbyfac = flowbyfac.sort_values(by = ['FacilityID'], axis=0, ascending=True, inplace=False, kind='quicksort', na_position='last')
+
+#Import flow compartments
+flow_compartments = pd.read_csv(data_dir+'eGRID_flow_compartments.csv',header=0)
+#Merge in with flowbyfacility
+flowbyfac = pd.merge(flowbyfac,flow_compartments,on='FlowName',how='left')
+#Drop original name
+flowbyfac.drop(columns='OriginalName', inplace=True)
+
+
+#os.chdir(output_dir)
+#Write flowbyfacility file to output
+flowbyfac.to_csv(output_dir + 'eGRID_'+ eGRIDyear +'.csv', index=False)
+
+facility = createfacilityfile()
+len(facility)
+facility.head()
+facility.to_csv(output_dir + '/facility/eGRID_' + eGRIDyear + '.csv', index=False)
+
+##Write flows file
+flows = flowbyfac[['FlowName','Compartment','Unit']]
+flows.drop_duplicates(inplace=True)
+flows.to_csv(output_dir + '/flow/eGRID_' + eGRIDyear + '.csv', index=False)
+
+#Write metadata
+eGRID_meta = globals.inventory_metadata
+
+#Set time manually for now
+eGRID_meta['SourceAquisitionTime'] = 'Wed May 10 10:00:01 2018'
+eGRID_meta['SourceType'] = 'Static File'
+eGRID_meta['SourceFileName'] = eGRIDfile
+eGRID_meta['SourceURL'] = url
+eGRID_meta['SourceVersion'] = egrid_file_version[eGRIDyear]
+write_metadata('eGRID',eGRIDyear, eGRID_meta)