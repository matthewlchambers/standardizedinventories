# NEI.py (stewi)
# !/usr/bin/env python3
# coding=utf-8
"""
Imports NEI data and processes to Standardized EPA output format.
Uses the NEI data exports from EIS. Must contain locally downloaded data for
options A:C.
This file requires parameters be passed like:
    Option -Y Year

Options:
    A - for downloading NEI Point data and
        generating inventory files for StEWI:
        flowbyfacility
        flowbyprocess
        flows
        facilities
    B - for downloading national totals for validation

Year:
    2018
    2017
    2016
    2015
    2014
    2013
    2012
    2011
"""

import pandas as pd
import numpy as np
import os
import argparse
import requests
import zipfile
import io

from esupy.processed_data_mgmt import download_from_remote
from esupy.util import strip_file_extension
from stewi.globals import data_dir,write_metadata, USton_kg,lb_kg,\
    log, store_inventory, config, read_source_metadata,\
    paths, aggregate, get_reliability_table_for_source, set_stewi_meta
from stewi.validate import update_validationsets_sources, validate_inventory,\
    write_validation_result


_config = config()['databases']['NEI']
ext_folder = 'NEI Data Files'
nei_external_dir = paths.local_path + '/' + ext_folder + '/'
nei_data_dir = data_dir + 'NEI/'


def read_data(year, file):
    """Read NEI data and return a dataframe based on identified columns.

    :param year : str, Year of NEI dataset for identifying field names
    :param file : str, File path containing NEI data (parquet).
    :returns df : DataFrame of NEI data from a single file
        with standardized column names.
    """
    nei_required_fields = pd.read_table(
        nei_data_dir + 'NEI_required_fields.csv', sep=',')
    nei_required_fields = nei_required_fields[[year, 'StandardizedEPA']]
    usecols = list(nei_required_fields[year].dropna())
<<<<<<< HEAD
    df = pd.read_parquet(file, columns = usecols)
=======
    df = pd.read_parquet(file, columns=usecols, engine='pyarrow')
>>>>>>> 1d9e834b
    # change column names to Standardized EPA names
    df = df.rename(columns=pd.Series(list(nei_required_fields['StandardizedEPA']),
                                     index=list(nei_required_fields[year])).to_dict())
    return df


def standardize_output(year, source='Point'):
    """Read and parses NEI data.

    :param year : str, Year of NEI dataset
    :returns nei: DataFrame of parsed NEI data.
    """
    nei = pd.DataFrame()
    # read in nei files and concatenate all nei files into one dataframe
    nei_file_path = _config[year]['file_name']
    for file in nei_file_path:
        if(not(os.path.exists(nei_external_dir + file))):
            log.info(f'{file} not found in {nei_external_dir}, '
                     'downloading source data')
            # download source file and metadata
            file_meta = set_stewi_meta(strip_file_extension(file))
            file_meta.category = ext_folder
            file_meta.tool = file_meta.tool.lower()
            download_from_remote(file_meta, paths)
        # concatenate all other files
        log.info(f'reading NEI data from {nei_external_dir}{file}')
        nei = pd.concat([nei, read_data(year, nei_external_dir + file)])
        log.debug(f'{str(len(nei))} records')
    # convert TON to KG
    nei['FlowAmount'] = nei['FlowAmount'] * USton_kg

    log.info('adding Data Quality information')
    if source == 'Point':
        nei_reliability_table = get_reliability_table_for_source('NEI')
        nei_reliability_table['Code'] = nei_reliability_table['Code'].astype(float)
        nei['ReliabilityScore'] = nei['ReliabilityScore'].astype(float)
        nei = nei.merge(nei_reliability_table, left_on='ReliabilityScore',
                        right_on='Code', how='left')
        nei['DataReliability'] = nei['DQI Reliability Score']
        # drop Code and DQI Reliability Score columns
        nei = nei.drop(['Code', 'DQI Reliability Score',
                        'ReliabilityScore'], 1)

        nei['Compartment'] = 'air'
        """
        # Modify compartment based on stack height (ft)
        nei.loc[nei['StackHeight'] < 32, 'Compartment'] = 'air/ground'
        nei.loc[(nei['StackHeight'] >= 32) & (nei['StackHeight'] < 164),
                'Compartment'] = 'air/low'
        nei.loc[(nei['StackHeight'] >= 164) & (nei['StackHeight'] < 492),
                'Compartment'] = 'air/high'
        nei.loc[nei['StackHeight'] >= 492, 'Compartment'] = 'air/very high'
        """
    else:
        nei['DataReliability'] = 3
    # add Source column
    nei['Source'] = source
    nei.reset_index(drop=True)
    return nei


def generate_national_totals(year):
    """Download and parse pollutant national totals from 'Facility-level by
    Pollutant' data downloaded from EPA website. Used for validation.
    Creates NationalTotals.csv files.

    :param year : str, Year of NEI data for comparison.
    """
    log.info('Downloading national totals')

    # generate url based on data year
    build_url = _config['national_url']
    version = _config['national_version'][year]
    url = build_url.replace('__year__', year)
    url = url.replace('__version__', version)

    # make http request
    r = []
    try:
        r = requests.Session().get(url, verify=False)
    except requests.exceptions.ConnectionError:
        log.error(f"URL Connection Error for {url}")
    try:
        r.raise_for_status()
    except requests.exceptions.HTTPError:
        log.error('Error in URL request!')

    # extract data from zip archive
    z = zipfile.ZipFile(io.BytesIO(r.content))
    # create a list of files contained in the zip archive
    znames = z.namelist()
    znames = [s for s in znames if '.csv' in s]
    df = pd.DataFrame()
    # for all of the .csv data files in the .zip archive,
    # read the .csv files into a dataframe
    # and concatenate with the master dataframe
    # captures various column headings across years
    usecols = ['pollutant code', 'pollutant_cd',
               'pollutant desc', 'pollutant_desc', 'description',
               'total emissions', 'total_emissions',
               'emissions uom', 'uom'
               ]

    for i in range(len(znames)):
        headers = pd.read_csv(z.open(znames[i]), nrows=0)
        cols = [x for x in headers.columns if x in usecols]
        df = pd.concat([df, pd.read_csv(z.open(znames[i]),
                                        usecols=cols)])

    # rename columns to match standard format
    df.columns = ['FlowID', 'FlowName', 'FlowAmount', 'UOM']
    # convert LB/TON to KG
    df['FlowAmount'] = np.where(df['UOM'] == 'LB', df['FlowAmount'] * lb_kg,
                                df['FlowAmount'] * USton_kg)
    df = df.drop(['UOM'], 1)
    # sum across all facilities to create national totals
    df = df.groupby(['FlowID', 'FlowName'])['FlowAmount'].sum().reset_index()
    # save national totals to .csv
    df.rename(columns={'FlowAmount': 'FlowAmount[kg]'}, inplace=True)
    log.info(f'saving NEI_{year}_NationalTotals.csv to {data_dir}')
    df.to_csv(data_dir + 'NEI_' + year + '_NationalTotals.csv', index=False)

    # Update validationSets_Sources.csv
    validation_dict = {'Inventory': 'NEI',
                       'Version': version,
                       'Year': year,
                       'Name': 'NEI Data',
                       'URL': url,
                       'Criteria': 'Data Summaries tab, Facility-level by '
                       'Pollutant zip file download, summed to national level',
                       }
    update_validationsets_sources(validation_dict)


def validate_national_totals(nei_flowbyfacility, year):
    log.info('validating flow by facility against national totals')
    if not(os.path.exists(data_dir + 'NEI_' + year + '_NationalTotals.csv')):
        generate_national_totals(year)
    else:
        log.info('using already processed national totals validation file')
    nei_national_totals = pd.read_csv(data_dir + 'NEI_' + year +
                                      '_NationalTotals.csv',
                                      header=0, dtype={"FlowAmount[kg]": float})
    nei_national_totals.rename(columns={'FlowAmount[kg]': 'FlowAmount'},
                               inplace=True)
    validation_result = validate_inventory(nei_flowbyfacility,
                                           nei_national_totals,
                                           group_by='flow', tolerance=5.0)
    write_validation_result('NEI', year, validation_result)


def generate_metadata(year, datatype='inventory'):
    """Get metadata and writes to .json."""
    nei_file_path = _config[year]['file_name']
    if datatype == 'inventory':
        source_meta = []
        for file in nei_file_path:
            meta = set_stewi_meta(strip_file_extension(file), ext_folder)
            source_meta.append(read_source_metadata(paths, meta, force_JSON=True))
        write_metadata('NEI_' + year, source_meta, datatype=datatype)


def main(**kwargs):

    parser = argparse.ArgumentParser(argument_default = argparse.SUPPRESS)

    parser.add_argument('Option',
                        help = 'What do you want to do:\
                        [A] Download NEI data and \
                            generate StEWI inventory outputs and validate \
                            to national totals\
                        [B] Download national totals',
                        type = str)

    parser.add_argument('-Y', '--Year', nargs = '+',
                        help = 'What NEI year(s) you want to retrieve',
                        type = str)

    if len(kwargs) == 0:
        kwargs = vars(parser.parse_args())

    for year in kwargs['Year']:
        if kwargs['Option'] == 'A':

            nei_point = standardize_output(year)

            log.info('generating flow by facility output')
            nei_flowbyfacility = aggregate(nei_point, ['FacilityID', 'FlowName'])
            store_inventory(nei_flowbyfacility, 'NEI_' + year, 'flowbyfacility')
            log.debug(len(nei_flowbyfacility))
            #2017: 2184786
            #2016: 1965918
            #2014: 2057249
            #2011: 1840866

            log.info('generating flow by SCC output')
            nei_flowbyprocess = aggregate(nei_point, ['FacilityID',
                                                      'FlowName', 'Process'])
            nei_flowbyprocess['ProcessType'] = 'SCC'
            store_inventory(nei_flowbyprocess, 'NEI_' + year, 'flowbyprocess')
            log.debug(len(nei_flowbyprocess))
            #2017: 4055707

            log.info('generating flows output')
            nei_flows = nei_point[['FlowName', 'FlowID', 'Compartment']]
            nei_flows = nei_flows.drop_duplicates()
            nei_flows['Unit'] = 'kg'
            nei_flows = nei_flows.sort_values(by='FlowName', axis=0)
            store_inventory(nei_flows, 'NEI_' + year, 'flow')
            log.debug(len(nei_flows))
            #2017: 293
            #2016: 282
            #2014: 279
            #2011: 277

            log.info('generating facility output')
            facility = nei_point[['FacilityID', 'FacilityName', 'Address',
                                  'City', 'State', 'Zip', 'Latitude',
                                  'Longitude', 'NAICS', 'County']]
            facility = facility.drop_duplicates('FacilityID')
            facility = facility.astype({'Zip': 'str'})
            store_inventory(facility, 'NEI_' + year, 'facility')
            log.debug(len(facility))
            #2017: 87162
            #2016: 85802
            #2014: 85125
            #2011: 95565

            generate_metadata(year, datatype='inventory')

            if year in ['2011', '2014', '2017']:
                validate_national_totals(nei_flowbyfacility, year)
            else:
                log.info('no validation performed')

        elif kwargs['Option'] == 'B':
            if year in ['2011', '2014', '2017']:
                generate_national_totals(year)
            else:
                log.info(f'national totals do not exist for year {year}')


if __name__ == '__main__':
    main()<|MERGE_RESOLUTION|>--- conflicted
+++ resolved
@@ -63,11 +63,7 @@
         nei_data_dir + 'NEI_required_fields.csv', sep=',')
     nei_required_fields = nei_required_fields[[year, 'StandardizedEPA']]
     usecols = list(nei_required_fields[year].dropna())
-<<<<<<< HEAD
-    df = pd.read_parquet(file, columns = usecols)
-=======
-    df = pd.read_parquet(file, columns=usecols, engine='pyarrow')
->>>>>>> 1d9e834b
+    df = pd.read_parquet(file, columns=usecols)
     # change column names to Standardized EPA names
     df = df.rename(columns=pd.Series(list(nei_required_fields['StandardizedEPA']),
                                      index=list(nei_required_fields[year])).to_dict())
