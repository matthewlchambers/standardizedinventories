--- conflicted
+++ resolved
@@ -63,11 +63,7 @@
         nei_data_dir + 'NEI_required_fields.csv', sep=',')
     nei_required_fields = nei_required_fields[[year, 'StandardizedEPA']]
     usecols = list(nei_required_fields[year].dropna())
-<<<<<<< HEAD
     df = pd.read_parquet(file, columns=usecols)
-=======
-    df = pd.read_parquet(file, columns=usecols, engine='pyarrow')
->>>>>>> 09a59a7c
     # change column names to Standardized EPA names
     df = df.rename(columns=pd.Series(list(nei_required_fields['StandardizedEPA']),
                                      index=list(nei_required_fields[year])).to_dict())
@@ -108,13 +104,8 @@
                         right_on='Code', how='left')
         nei['DataReliability'] = nei['DQI Reliability Score']
         # drop Code and DQI Reliability Score columns
-<<<<<<< HEAD
-        nei = nei.drop(['Code', 'DQI Reliability Score',
-                        'ReliabilityScore'], 1)
-=======
         nei = nei.drop(columns = ['Code', 'DQI Reliability Score',
                                   'ReliabilityScore'])
->>>>>>> 09a59a7c
 
         nei['Compartment'] = 'air'
         """
