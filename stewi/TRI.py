#!/usr/bin/env python
"""
Downloads TRI Basic Plus files specified in paramaters for specified year
This file requires parameters be passed like:
Option Year -F File1 File2 … FileN
where Option is either A, B, C:
Options
A - for extracting files from TRI Data Plus web site
B - for organizing TRI National Totals files from TRI_chem_release_Year.csv (this is expected to be download before and to be organized as it is described in TRI.py).
C - for organizing TRI as required by StEWI
Year is like 2010 with coverage up to 2018
Files are:
1a - Releases and Other Waste Mgmt
3a - Off Site Transfers
See more documentation of files at https://www.epa.gov/toxics-release-inventory-tri-program/tri-basic-plus-data-files-guides
"""

import requests
import zipfile
from bs4 import BeautifulSoup
import pandas as pd
import numpy as np
import time
import os.path, os, io, sys
from stewi.globals import unit_convert,set_dir,output_dir,data_dir,reliability_table,inventory_metadata,\
    validate_inventory,write_validation_result,write_metadata,url_is_alive,get_relpath,lb_kg,g_kg,config
import argparse
import re

def visit(url):
    html  = requests.get(url).text
    soup = BeautifulSoup(html, 'html.parser')
    return soup


def link_zip(url, queries, year):
    soup = visit(url)
    TRI_zip_options = {}
    for link in soup.find_all(queries['TRI_year_reported']):
        TRI_zip_options[link.text] = link.get(queries['TRI_zip'])
    return TRI_zip_options[year]


def extacting_TRI_data_files(link_zip, files, year):
    external_dir = set_dir(data_dir + '../../../')
    r_file = requests.get(link_zip)
    for file in files:
        df_columns = pd.read_csv(data_dir + '/TRI_File_' + file + '_columns.txt', header = 0)
        columns = list(df_columns['Names'])
        n_columns = len(columns)
        with zipfile.ZipFile(io.BytesIO(r_file.content)) as z:
            z.extract('US_' + file + '_' + year + '.txt' , external_dir + 'TRI')
        df = pd.read_csv(external_dir + 'TRI/US_' + file + '_' + year + '.txt',
                        header = None, encoding = 'ISO-8859-1',
                        error_bad_lines = False,
                        sep = '\t',
                        low_memory = False,
                        skiprows = [0],
                        lineterminator = '\n',
                        usecols = range(n_columns)) # avoiding \r\n created in Windows OS
        df.columns = columns
        df.to_csv(external_dir + 'TRI/US_' + file + '_' + year + '.txt',
                    sep = '\t', index = False)

# National Totals
def Generate_National_Total(year):
    df = pd.read_csv(data_dir + '/TRI_chem_release_' + year + '.csv', header = 0)
    cols = ['Compartment', 'FlowName', 'Unit', 'FlowAmount']
    df_National = pd.DataFrame(columns = cols)
    regex = re.compile(r'[\d\,]*\d+\.?\d*')
    for index, row in df.iterrows():
        df_aux = pd.DataFrame({'FlowName': [row[0]]*3, 'Unit': ['Pounds']*3,
                'Compartment': ['air', 'water', 'soil']})
        Amount = []
        for f in row[1:8]:
            if re.match(regex, f):
                Amount.append(float(f.replace(',','')))
            else:
                Amount.append(0.0)
        df_aux['FlowAmount'] = pd.Series([sum(Amount[0:2]), # air
                                Amount[2], # water
                                sum(Amount[3:7])]) # soil

        df_National = df_National.append(df_aux, ignore_index = True, sort = True)
    df_National['FlowAmount'] = df_National['FlowAmount'].round(3)
    df_National = df_National[cols]
    df_National.to_csv(data_dir + 'TRI_' + year + '_NationalTotals.csv', index = False)


# Function for calculating weighted average and avoiding ZeroDivisionError, which ocurres
# "when all weights along axis are zero".
def weight_mean(v, w):
    try:
        return np.average(v, weights = w)
    except ZeroDivisionError:
        return v.mean()

# Import list of fields from TRI that are desired for LCI
def imp_fields(tri_fields_txt):
    tri_required_fields_csv = tri_fields_txt
    tri_req_fields = pd.read_csv(tri_required_fields_csv, header=None)
    tri_req_fields = list(tri_req_fields[0])
    return tri_req_fields

# Import in pieces grabbing main fields plus unique amount and basis of estimate fields
# assigns fields to variables
def concat_req_field(list):
    source_name = ['TRIFID','CHEMICAL NAME', 'CAS NUMBER','UNIT OF MEASURE'] + list
    return source_name


def dict_create(k, v):
    dictionary = dict(zip(k, v))
    return dictionary


# Cycle through file importing by release type, the dictionary key
def import_TRI_by_release_type(d, year):
    # Import TRI file
    external_dir = set_dir(data_dir + '../../../')
    tri_release_output_fieldnames = ['FacilityID', 'CAS', 'FlowName', 'Unit', 'FlowAmount','Basis of Estimate','ReleaseType']
    tri = pd.DataFrame()
    for k, v in d.items():
        #create a data type dictionary
        dtype_dict = {'TRIFID':"str", 'CHEMICAL NAME':"str", 'CAS NUMBER':"str",'UNIT OF MEASURE':"str"}
        #If a basis of estimate field is present, set its type to string
        if len(v) > 5:
            dtype_dict[v[5]] = "str"
        if (k == 'offsiteland') | (k == 'offsiteother'):
            file = '3a'
        else:
            file = '1a'
        tri_csv = external_dir + 'TRI/US_' + file + '_' + year + '.txt'
        tri_part = pd.read_csv(tri_csv, sep='\t', header=0, usecols = v, dtype = dtype_dict, na_values = ['NO'],
                                error_bad_lines = False, low_memory = False,
                                converters = {v[4]: lambda x:  pd.to_numeric(x, errors = 'coerce')})

        tri_part['ReleaseType'] = k
        tri_part.columns = tri_release_output_fieldnames
        tri = pd.concat([tri,tri_part])
    return tri

# There is white space after some basis of estimate codes...remove it here
def strip_coln_white_space(df, coln):
    df[coln] = df[coln].str.strip()
    return df


def Generate_TRI_files_csv(TRIyear, Files):
    _config = config()['databases']['TRI']
    tri_url = _config['url']
    link_zip_TRI = link_zip(tri_url, _config['queries'], TRIyear)
    regex = re.compile(r'https://www3.epa.gov/tri/current/US_\d{4}_?(\d*)\.zip')
    tri_version = re.search(regex, link_zip_TRI).group(1)
    if not tri_version:
        tri_version = 'last'
    tri_required_fields = imp_fields(data_dir + 'TRI_required_fields.txt')
    keys = imp_fields(data_dir + 'TRI_keys.txt') # the same function can be used
    import_facility = tri_required_fields[0:10]
    values = list()
    for p in range(len(keys)):
        start = 13 + 2*p
        end =  start + 1
        values.append(concat_req_field(tri_required_fields[start:end + 1]))
    # Create a dictionary that had the import fields for each release type to use in import process
    import_dict = dict_create(keys, values)
    # Build the TRI DataFrame
    tri = import_TRI_by_release_type(import_dict, TRIyear)
    # drop NA for Amount, but leave in zeros
    tri = tri.dropna(subset=['FlowAmount'])
    tri = strip_coln_white_space(tri, 'Basis of Estimate')
    #Convert to float if there are errors - be careful with this line
    if tri['FlowAmount'].values.dtype != 'float64':
        tri['FlowAmount'] = pd.to_numeric(tri['FlowAmount'], errors = 'coerce')
    #Drop 0 for FlowAmount
    tri = tri[tri['FlowAmount'] != 0]
    # Import reliability scores for TRI
    tri_reliability_table = reliability_table[reliability_table['Source']=='TRI']
    tri_reliability_table.drop('Source', axis=1, inplace=True)
    #Merge with reliability table to get
    tri = pd.merge(tri,tri_reliability_table,left_on='Basis of Estimate',right_on='Code',how='left')
    # Fill NAs with 5 for DQI reliability score
    tri['DQI Reliability Score'] = tri['DQI Reliability Score'].fillna(value=5)
    # Drop unneeded columns
    tri.drop('Basis of Estimate',axis=1,inplace=True)
    tri.drop('Code',axis=1,inplace=True)
    # Replace source info with Context
    source_cnxt = data_dir + 'TRI_ReleaseType_to_Compartment.csv'
    source_to_context = pd.read_csv(source_cnxt)
    tri = pd.merge(tri, source_to_context, how='left')
    # Convert units to ref mass unit of kg
    # Create a new field to put converted amount in
    tri['Amount_kg'] = 0.0
    tri = unit_convert(tri, 'Amount_kg', 'Unit', 'Pounds', lb_kg, 'FlowAmount')
    tri = unit_convert(tri, 'Amount_kg', 'Unit', 'Grams', g_kg, 'FlowAmount')
    # drop old amount and units
    tri.drop('FlowAmount',axis=1,inplace=True)
    tri.drop('Unit',axis=1,inplace=True)
    # Rename cols to match reference format
    tri.rename(columns={'Amount_kg':'FlowAmount'}, inplace=True)
    tri.rename(columns={'DQI Reliability Score':'ReliabilityScore'}, inplace=True)
    #Drop release type
    tri.drop('ReleaseType',axis=1,inplace=True)
    #Group by facility, flow and compartment to aggregate different release types
    grouping_vars = ['FacilityID', 'FlowName','CAS','Compartment']
    wm = lambda x: weight_mean(x, tri.loc[x.index, "FlowAmount"])
    # Define a dictionary with the functions to apply for a given column:
    f = {'FlowAmount': ['sum'], 'ReliabilityScore': {'weighted_mean': wm}}
    # Groupby and aggregate with your dictionary:
    tri = tri.groupby(grouping_vars).agg(f)
    tri = tri.reset_index()
    tri.columns = tri.columns.droplevel(level=1)
    #VALIDATE
    tri_national_totals = pd.read_csv(data_dir + 'TRI_'+ TRIyear + '_NationalTotals.csv',header=0,dtype={"FlowAmount":np.float})
    tri_national_totals['FlowAmount_kg']=0
    tri_national_totals = unit_convert(tri_national_totals, 'FlowAmount_kg', 'Unit', 'Pounds', 0.4535924, 'FlowAmount')
    # drop old amount and units
    tri_national_totals.drop('FlowAmount',axis=1,inplace=True)
    tri_national_totals.drop('Unit',axis=1,inplace=True)
    # Rename cols to match reference format
    tri_national_totals.rename(columns={'FlowAmount_kg':'FlowAmount'},inplace=True)
    validation_result = validate_inventory(tri, tri_national_totals, group_by='flow', tolerance=5.0)
    write_validation_result('TRI',TRIyear,validation_result)
    #FLOWS
    flows = tri.groupby(['FlowName','CAS','Compartment']).count().reset_index()
    #stack by compartment
    flowsdf = flows[['FlowName','CAS','Compartment']]
    flowsdf['FlowID'] = flowsdf['CAS']
    #export chemicals
    #!!!Still needs CAS number and FlowID
    flowsdf.to_csv(output_dir+'flow/'+'TRI_'+ TRIyear + '.csv', index=False)
    #FLOW BY FACILITY
    #drop CAS
    tri.drop(columns=['CAS'],inplace=True)
    tri_file_name = 'TRI_' + TRIyear + '.csv'
    tri.to_csv(output_dir + 'flowbyfacility/' + tri_file_name, index=False)
    #FACILITY
    ##Import and handle TRI facility data
    tri_facility = pd.read_csv(set_dir(data_dir + '../../../') + 'TRI/US_1_' + TRIyear + '.txt',
                                    sep='\t', header=0, usecols=import_facility,
                                    error_bad_lines=False,
                                    low_memory = False)
    #get unique facilities
    tri_facility_unique_ids = pd.unique(tri_facility['TRIFID'])
    tri_facility_unique_rows  = tri_facility.drop_duplicates()
    #Use group by to elimiate additional ID duplicates
    #tri_facility_unique_rows_agg = tri_facility_unique_rows.groupby(['TRIFID'])
    #tri_facility_final = tri_facility_unique_rows_agg.aggregate()
    tri_facility_final = tri_facility_unique_rows
    #rename columns
    TRI_facility_name_crosswalk = {
                                'TRIFID':'FacilityID',
                                'FACILITY NAME':'FacilityName',
                                'FACILITY STREET':'Address',
                                'FACILITY CITY':'City',
                                'FACILITY COUNTY':'County',
                                'FACILITY STATE': 'State',
                                'FACILITY ZIP CODE':'Zip',
                                'PRIMARY NAICS CODE':'NAICS',
                                'LATITUDE': 'Latitude',
                                'LONGITUDE':'Longitude'
                                  }
    tri_facility_final.rename(columns=TRI_facility_name_crosswalk,inplace=True)
    tri_facility_final.to_csv(output_dir+'facility/'+'TRI_'+ TRIyear + '.csv', index=False)
    # Record TRI metadata
    external_dir = set_dir(data_dir + '../../../')
    for file in Files:
        tri_csv = external_dir + 'TRI/US_' + file + '_' + TRIyear + '.txt'
        try: retrieval_time = os.path.getctime(tri_csv)
        except: retrieval_time = time.time()
        tri_metadata['SourceAquisitionTime'] = time.ctime(retrieval_time)
        tri_metadata['SourceFileName'] = get_relpath(tri_csv)
        tri_metadata['SourceURL'] = tri_url
        tri_metadata['SourceVersion'] = tri_version
        write_metadata('TRI', TRIyear, tri_metadata)


if __name__ == '__main__':

    parser = argparse.ArgumentParser(argument_default = argparse.SUPPRESS)

    parser.add_argument('Option',
                        help = 'What do you want to do:\
                        [A] Extract TRI flat files from TRI Data Plus.\
                        [B] National Totals for TRI.\
                        [C] Organize files',
                        type = str)

    parser.add_argument('Year',
                        help = 'What TRI year you want to retrieve',
                        type = str)

    parser.add_argument('-F', '--Files', nargs = '+',
<<<<<<< HEAD
                        help = 'What TRI Files you want (e.g., 1a, 3a, etc).\
=======
                        help = 'What TRI Files you want (e.g., 1a, 2a, etc).\
>>>>>>> 22d29030
                        Check:\
                        https://www.epa.gov/toxics-release-inventory-tri-program/tri-basic-plus-data-files-guides',
                        required = False)

    args = parser.parse_args()

    # Set some metadata
    TRIyear = args.Year
    tri_metadata = inventory_metadata

    if args.Option == 'A':

        config = config()['databases']['TRI']
        tri_url = config['url']
        if url_is_alive(tri_url):
            link_zip_TRI = link_zip(tri_url, config['queries'], TRIyear)
            extacting_TRI_data_files(link_zip_TRI, args.Files, TRIyear)
        else:
            print('The URL in config.yaml ({}) for TRI is not reachable.'.format(tri_url))

    elif args.Option == 'B':

        # Website for National Totals
        # https://iaspub.epa.gov/triexplorer/tri_release.chemical (3/17/2019)
        # Steps:
        # (1) Select Year of Data, All of United States, All Chemicals, All Industry,
        #  and other needed option (this is based on the desired year)
        # (2) Export to CSV
        # (3) Drop the not needed rows
        # (4) Organize the columns as they are needed (check excisting files)
        # (5) Save the file like TRI_chem_release_year.csv in data folder
        # (6) Run this code

        Generate_National_Total(TRIyear)

    elif args.Option == 'C':

        Generate_TRI_files_csv(TRIyear, args.Files)<|MERGE_RESOLUTION|>--- conflicted
+++ resolved
@@ -291,11 +291,7 @@
                         type = str)
 
     parser.add_argument('-F', '--Files', nargs = '+',
-<<<<<<< HEAD
-                        help = 'What TRI Files you want (e.g., 1a, 3a, etc).\
-=======
                         help = 'What TRI Files you want (e.g., 1a, 2a, etc).\
->>>>>>> 22d29030
                         Check:\
                         https://www.epa.gov/toxics-release-inventory-tri-program/tri-basic-plus-data-files-guides',
                         required = False)
