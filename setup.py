from setuptools import setup

<<<<<<< HEAD
install_requires=['esupy @ git+https://github.com/USEPA/esupy.git@urban_rural_classify#egg=esupy',
=======
install_requires=['esupy @ git+https://github.com/USEPA/esupy.git@develop#egg=esupy',
>>>>>>> f016d790
                  'numpy>=1.20.1',
                  'pandas>=1.3',
                  'requests>=2.20',
                  'beautifulsoup4>=4.9.3',
                  'PyYAML>=5.1',
                  'openpyxl>=3.0.7',
                  'xlrd>=2.0.0',
                  ]

setup(
    name="StEWI",
    version="1.0.4",
    author="Ben Young, Wesley Ingwersen, Matthew Bergmann, Jose Hernandez-Betancur, Tapajyoti Ghosh, Eric Bell",
    author_email="ingwersen.wesley@epa.gov",
    description="Standardized Emission And Waste Inventories (StEWI)"
                "provides processed EPA release and emissions inventories "
                "in standard tabular format",
    license="MIT",
    keywords="USEPA data",
    url="http://www.github.com/usepa/standardizedinventories",
    packages=['chemicalmatcher', 'facilitymatcher', 'stewi', 'stewicombo'],
    include_package_data=True,
    install_requires=install_requires,
    extras_require={"RCRAInfo": ['webdriver_manager>=3.4.2',
                                 'selenium>=3.141.0']},
    classifiers=[
        "Development Status :: 5 - Production/Stable",
        "Environment :: Console",
        "Intended Audience :: Science/Research",
        "License :: MIT",
        "Programming Language :: Python :: 3.x",
        "Topic :: Utilities",
    ]
)<|MERGE_RESOLUTION|>--- conflicted
+++ resolved
@@ -1,10 +1,6 @@
 from setuptools import setup
 
-<<<<<<< HEAD
-install_requires=['esupy @ git+https://github.com/USEPA/esupy.git@urban_rural_classify#egg=esupy',
-=======
 install_requires=['esupy @ git+https://github.com/USEPA/esupy.git@develop#egg=esupy',
->>>>>>> f016d790
                   'numpy>=1.20.1',
                   'pandas>=1.3',
                   'requests>=2.20',
