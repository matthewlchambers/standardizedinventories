# __init__.py (stewicombo)
# !/usr/bin/env python3
# coding=utf-8
"""
Public API for stewicombo. Functions to combine inventory data
"""

import facilitymatcher
from stewicombo.overlaphandler import aggregate_and_remove_overlap
from stewicombo.globals import getInventoriesforFacilityMatches, \
    filter_by_primary_compartment, addChemicalMatches, addBaseInventoryIDs, \
    storeCombinedInventory, write_stewicombo_metadata, compile_metadata, \
    getCombinedInventory, download_stewicombo_from_remote


def combineFullInventories(inventory_dict, filter_for_LCI=True,
                           remove_overlap=True, compartments=None,
<<<<<<< HEAD
                           keep_sec_cntx=False):
=======
                           **kwargs):
>>>>>>> 08823903
    """Combine full stewi inventories.

    :param inventory_dict: dictionary of inventories and years,
         e.g. {"TRI":"2014","NEI":"2014","RCRAInfo":"2015"}
    :param filter_for_LCI: boolean. Passes through to stewi to filter_for_LCI.
        See stewi.
    :param remove_overlap: boolean. Removes overlap across inventories
        based on preferences defined in globals
    :param compartments: list of compartments to include (e.g., 'water',
                                                          'air', 'land')
    :param keep_sec_cntx: bool, if False only preserves primary contexts
    :return: Flow-By-Facility Combined Format
    """
    inventory_acronyms = list(inventory_dict.keys())
    facilitymatches = facilitymatcher.get_matches_for_inventories(
        inventory_acronyms)
    inventories = getInventoriesforFacilityMatches(inventory_dict,
                                                   facilitymatches,
                                                   filter_for_LCI,
                                                   base_inventory=None,
<<<<<<< HEAD
                                                   keep_sec_cntx=keep_sec_cntx)
=======
                                                   **kwargs)
>>>>>>> 08823903
    if len(inventories) == 0:
        return None
    if compartments is not None:
        inventories = filter_by_primary_compartment(inventories, compartments)

    inventories = addChemicalMatches(inventories)

    # Aggregate and remove overlap if requested
    if remove_overlap:
        inventories = aggregate_and_remove_overlap(inventories)
        # For combined records, preserve record of that in 'FacilityIDs_Combined'
        inventories['FacilityIDs_Combined'] = inventories['FacilityID']
        # Otherwise take the first ID as the facility ID
        inventories['FacilityID'] = \
            inventories['FacilityID'].apply(lambda x: x.split('_')[0])

    return inventories


def combineInventoriesforFacilitiesinBaseInventory(base_inventory,
                                                   inventory_dict,
                                                   filter_for_LCI=True,
                                                   remove_overlap=True,
                                                   keep_sec_cntx=False):
    """Combine stewi inventories for all facilities present in base_inventory.

    The base_inventory must be in the inventory_dict
    :param base_inventory: reference inventory e.g. "TRI"
    :param inventory_dict: dictionary of inventories and years,
         e.g. {"TRI":"2014","NEI":"2014","RCRAInfo":"2015"}
    :param filter_for_LCI: boolean. Passes through to stewi to filter_for_LCI.
        See stewi.
    :param remove_overlap: boolean. Removes overlap across inventories
        based on preferences defined in globals
    :param keep_sec_cntx: bool, if False only preserves primary contexts
    :return: Flow-By-Facility Combined Format
    """
    inventory_acronyms = list(inventory_dict.keys())
    facilitymatches = facilitymatcher.get_matches_for_inventories(
        inventory_acronyms)
    inventories = getInventoriesforFacilityMatches(inventory_dict,
                                                   facilitymatches,
                                                   filter_for_LCI,
                                                   base_inventory,
                                                   keep_sec_cntx=keep_sec_cntx)
    inventories = addChemicalMatches(inventories)

    # Aggregate and remove overlap if requested
    if remove_overlap:
        inventories = aggregate_and_remove_overlap(inventories)

    inventories = addBaseInventoryIDs(inventories, facilitymatches,
                                      base_inventory)
    return inventories


def combineInventoriesforFacilityList(base_inventory, inventory_dict,
                                      facility_id_list,
                                      filter_for_LCI=True, remove_overlap=True,
                                      keep_sec_cntx=False):
    """Combine inventories for all facilities present in facility id list for base_inventory.

    The base_inventory must be in the inventory_dict
    :param base_inventory: reference inventory e.g. "TRI"
    :param inventory_dict: dictionary of inventories and years,
         e.g. {"TRI":"2014","NEI":"2014","RCRAInfo":"2015"}
    :param facility_id_list: list of facility ids from base_inventory
         e.g. ['99501MPCLS1076O', '99501NCHRG459WB', '99515VNWTR590E1']
    :param filter_for_LCI: boolean. Passes through to stewi to filter_for_LCI.
        See stewi.
    :param remove_overlap: boolean. Removes overlap across inventories
        based on preferences defined in globals
    :param keep_sec_cntx: bool, if False only preserves primary contexts
    :return: Flow-By-Facility Combined Format
    """
    inventory_acronyms = list(inventory_dict.keys())
    facilitymatches = facilitymatcher.get_matches_for_id_list(
        base_inventory, facility_id_list, inventory_acronyms)
    inventories = getInventoriesforFacilityMatches(inventory_dict,
                                                   facilitymatches,
                                                   filter_for_LCI,
                                                   base_inventory,
                                                   keep_sec_cntx=keep_sec_cntx)
    # Remove the records from the base_inventory that are not in the
    # facility list
    remove_records = inventories[(inventories['Source'] == base_inventory) &
        (~inventories['FacilityID'].isin(facility_id_list))].index
    inventories = inventories.drop(remove_records, axis=0)
    # Add in chemical matches
    inventories = addChemicalMatches(inventories)

    # Aggregate and remove overlap if requested
    if remove_overlap:
        inventories = aggregate_and_remove_overlap(inventories)

    inventories = addBaseInventoryIDs(inventories, facilitymatches,
                                      base_inventory)
    return inventories


def saveInventory(name, combinedinventory_df, inventory_dict):
    """Save a combined inventory in local directory with metadata.

    :param name: str, desired name for dataset e.g. 'CAP_HAP_national_2017'
    :param combinedinventory_df: df to save
    :param inventory_dict: dictionary of inventories and years, used to compile
        metadata for saved inventory
    """
    storeCombinedInventory(combinedinventory_df, name)
    inventory_meta = compile_metadata(inventory_dict)
    write_stewicombo_metadata(name, inventory_meta)


def getInventory(name, download_if_missing=False):
    """Retrieve locally stored inventory in Flow-By-Facility Combined Format.

    :param name: str, name of dataset or name of file, e.g.
        'CAP_HAP_national_2017' or 'CAP_HAP_national_2017_v0.9.7_5cf36c0.parquet'
    :param download_if_missing: bool, if True will attempt to load from
        remote server prior to generating if file not found locally
    :return: combined inventory as dataframe
    """
    combinedinventory_df = getCombinedInventory(name)
    if combinedinventory_df is None and download_if_missing:
        download_stewicombo_from_remote(name)
        combinedinventory_df = getCombinedInventory(name)
    return combinedinventory_df


def pivotCombinedInventories(combinedinventory_df):
    """Create a pivot table of combined emissions.

    :param combinedinventory_df: pandas dataframe returned from a
        'combineInventories..' function
    :return: pandas pivot_table
    """
    # Group the results by facility,flow,and compartment
    combinedinventory_df_pt = combinedinventory_df.pivot_table(
        values=['FlowAmount', 'DataReliability'],
        index=['FRS_ID', 'SRS_ID', 'Compartment'],
        columns='Source')
    return combinedinventory_df_pt

if __name__ == '__main__':
    inventory_dict = {"NEI": "2017", "TRI": "2017"}
    filter_for_LCI = True
    remove_overlap = True
    # df = combineFullInventories({"NEI": "2017", "TRI": "2017"},
    #                             filter_for_LCI=True,
    #                             remove_overlap=True)
                                # compartments=["air"])<|MERGE_RESOLUTION|>--- conflicted
+++ resolved
@@ -15,11 +15,7 @@
 
 def combineFullInventories(inventory_dict, filter_for_LCI=True,
                            remove_overlap=True, compartments=None,
-<<<<<<< HEAD
-                           keep_sec_cntx=False):
-=======
-                           **kwargs):
->>>>>>> 08823903
+                           keep_sec_cntx=False, **kwargs):
     """Combine full stewi inventories.
 
     :param inventory_dict: dictionary of inventories and years,
@@ -40,11 +36,8 @@
                                                    facilitymatches,
                                                    filter_for_LCI,
                                                    base_inventory=None,
-<<<<<<< HEAD
-                                                   keep_sec_cntx=keep_sec_cntx)
-=======
+                                                   keep_sec_cntx=keep_sec_cntx,
                                                    **kwargs)
->>>>>>> 08823903
     if len(inventories) == 0:
         return None
     if compartments is not None:
