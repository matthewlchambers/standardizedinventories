import zipfile
import io
import requests
import json
import pandas as pd
pd.options.mode.chained_assignment = None
import os, yaml
from datetime import datetime
from stewi.globals import log, set_stewi_meta, source_metadata, config,\
    read_source_metadata
from esupy.processed_data_mgmt import Paths, load_preprocessed_output,\
    write_df_to_file, write_metadata_to_file
from esupy.util import strip_file_extension

try: modulepath = os.path.dirname(os.path.realpath(__file__)).replace('\\', '/') + '/'
except NameError: modulepath = 'facilitymatcher/'

data_dir = modulepath + 'data/'

<<<<<<< HEAD
stewi_inventories = ["NEI","TRI","eGRID","RCRAInfo", "DMR", "GHGRP"]
=======
#Common declaration of write format for package data products
write_format = "parquet"

paths = Paths()
paths.local_path = os.path.realpath(paths.local_path + "/facilitymatcher")
output_dir = paths.local_path
ext_folder = '/FRS Data Files/'
FRSpath = paths.local_path + ext_folder

FRS_config = config(modulepath)['databases']['FRS']

stewi_inventories = ["NEI","TRI","eGRID","RCRAInfo", "DMR"]
>>>>>>> a466654f

inventory_to_FRS_pgm_acronymn = {"NEI":"EIS",
                                 "TRI":"TRIS",
                                 "eGRID":"EGRID",
                                 "GHGRP":"E-GGRT",
                                 "RCRAInfo":"RCRAINFO",
                                 "DMR":"NPDES",
                                 }

def set_facilitymatcher_meta(file_name, category):
    facilitymatcher_meta = set_stewi_meta(file_name, category)
    facilitymatcher_meta.tool = "facilitymatcher"
    facilitymatcher_meta.ext = write_format
    return facilitymatcher_meta



def download_extract_FRS_combined_national(file=None):
    url = FRS_config['url']
    log.info('initiating url request')
    request = requests.get(url).content
    zip_file = zipfile.ZipFile(io.BytesIO(request))
    source_dict = dict(source_metadata)
    source_dict['SourceType']='Zip file'
    source_dict['SourceURL']=url
    if file is None:
        log.info('extracting all FRS files from %s', url)
        name = 'FRS_Files'
        zip_file.extractall(FRSpath)
    else:
        log.info('extracting %s from %s', file, url)
        #zip_file.extract(file, path = FRSpath)
        source_dict['SourceFileName']=file
        name = strip_file_extension(file)
    source_dict['SourceAquisitionTime']= datetime.now().strftime('%d-%b-%Y')
    write_metadata(name, source_dict, category=ext_folder)

def read_FRS_file(file_name, col_dict):
    file_meta = set_facilitymatcher_meta(file_name, category=ext_folder)
    log.info('loading %s from %s', file_meta.name_data, FRSpath)
    file_meta.name_data = strip_file_extension(file_meta.name_data)
    file_meta.ext = 'csv'
    df = load_preprocessed_output(file_meta, paths)
    df_FRS = pd.DataFrame()
    for k, v in col_dict.items():
        df_FRS[k] = df[k].astype(v)
    return df_FRS

def store_fm_file(df, file_name, category='', sources=[]):
    """Stores the inventory dataframe to local directory based on category"""
    meta = set_facilitymatcher_meta(file_name, category)
    method_path = output_dir + '/' + meta.category
    try:
        log.info('saving ' + meta.name_data + ' to ' + method_path)
        write_df_to_file(df,paths,meta)
        metadata_dict={}
        for source in sources:
            metadata_dict[source] = read_source_metadata(
                output_dir + ext_folder + strip_file_extension(source))['tool_meta']
        write_metadata(file_name, metadata_dict)
    except:
        log.error('Failed to save inventory')

def read_fm_file(file_name):
    file_meta = set_facilitymatcher_meta(file_name, category='')
    df = load_preprocessed_output(file_meta, paths)
    col_dict = {"FRS_ID": "str",
                "FacilityID": "str",
                "NAICS": "str"}
    for k, v in col_dict.items():
        if k in df:
            df[k] = df[k].astype(v)
    return df

def write_metadata(file_name, metadata_dict, category=''):
    meta = set_facilitymatcher_meta(file_name, category=category)
    meta.tool_meta = metadata_dict
    write_metadata_to_file(paths, meta)

#Only can be applied before renaming the programs to inventories
def filter_by_program_list(df,program_list):
    df = df[df['PGM_SYS_ACRNM'].isin(program_list)]
    return df

#Only can be applied after renaming the programs to inventories
def filter_by_inventory_list(df,inventory_list):
    df = df[df['Source'].isin(inventory_list)]
    return df

#Only can be applied after renaming the programs to inventories
def filter_by_inventory_id_list(df,inventories_of_interest,
                                base_inventory,id_list):
    #Find FRS_IDs first
    FRS_ID_list = list(df.loc[(df['Source'] == base_inventory) &
                              (df['FacilityID'].isin(id_list)),"FRS_ID"])
    #Now use that FRS_ID list and list of inventories of interest to get decired matches
    df = df.loc[(df['Source'].isin(inventories_of_interest)) &
                (df['FRS_ID'].isin(FRS_ID_list))]
    return df

def filter_by_facility_list(df,facility_list):
    df = df[df['FRS_ID'].isin(facility_list)]
    return df

#Returns list of acronymns for inventories that correspond to
def get_programs_for_inventory_list(list_of_inventories):
    program_list = []
    for l in list_of_inventories:
        pgm_acronym = inventory_to_FRS_pgm_acronymn[l]
        program_list.append(pgm_acronym)
    return program_list

def invert_inventory_to_FRS():
    FRS_to_inventory_pgm_acronymn = {v: k for k, v in 
                                     inventory_to_FRS_pgm_acronymn.items()}
    return FRS_to_inventory_pgm_acronymn

#Function to return facility info from FRS web service
#Limitation - the web service only matches on facility at a time
##example
#id='2'
#program_acronym='EGRID'
def callFRSforProgramAcronymandIDfromAPI(program_acronym, id):
    # base url
    base = 'http://ofmpub.epa.gov/enviro/frs_rest_services'
    facilityquery = base + '.get_facilities?'
    pgm_sys_id = 'pgm_sys_id='
    pgm_sys_acrnm = 'pgm_sys_acrnm='
    output = 'output=JSON'
    url = facilityquery + pgm_sys_acrnm + program_acronym + '&'\
        + pgm_sys_id + id + '&' + output
    facilityresponse = requests.get(url)
    facilityjson = json.loads(facilityresponse.text)['Results']
    facilityinfo = facilityjson['FRSFacility']
    return facilityinfo

def getFRSIDfromAPIfaciltyinfo(facilityinfo):
    FRSID = facilityinfo[0]['RegistryId']
    return FRSID

def add_manual_matches(df_matches):
    #Read in manual matches
    manual_matches = pd.read_csv(data_dir+'facilitymatches_manual.csv',
                                 header=0, 
                                 dtype={'FacilityID':'str','FRS_ID':'str'})
    #Append with list
    df_matches = pd.concat([df_matches,manual_matches], sort = False)
    return df_matches
<|MERGE_RESOLUTION|>--- conflicted
+++ resolved
@@ -17,9 +17,6 @@
 
 data_dir = modulepath + 'data/'
 
-<<<<<<< HEAD
-stewi_inventories = ["NEI","TRI","eGRID","RCRAInfo", "DMR", "GHGRP"]
-=======
 #Common declaration of write format for package data products
 write_format = "parquet"
 
@@ -31,8 +28,7 @@
 
 FRS_config = config(modulepath)['databases']['FRS']
 
-stewi_inventories = ["NEI","TRI","eGRID","RCRAInfo", "DMR"]
->>>>>>> a466654f
+stewi_inventories = ["NEI","TRI","eGRID","RCRAInfo", "DMR", "GHGRP"]
 
 inventory_to_FRS_pgm_acronymn = {"NEI":"EIS",
                                  "TRI":"TRIS",
